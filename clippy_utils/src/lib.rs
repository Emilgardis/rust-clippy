#![feature(array_chunks)]
#![feature(box_patterns)]
#![feature(let_chains)]
#![feature(lint_reasons)]
#![feature(never_type)]
#![feature(rustc_private)]
#![recursion_limit = "512"]
#![cfg_attr(feature = "deny-warnings", deny(warnings))]
#![allow(clippy::missing_errors_doc, clippy::missing_panics_doc, clippy::must_use_candidate)]
// warn on the same lints as `clippy_lints`
#![warn(trivial_casts, trivial_numeric_casts)]
// warn on lints, that are included in `rust-lang/rust`s bootstrap
#![warn(rust_2018_idioms, unused_lifetimes)]
// warn on rustc internal lints
#![warn(rustc::internal)]

// FIXME: switch to something more ergonomic here, once available.
// (Currently there is no way to opt into sysroot crates without `extern crate`.)
extern crate rustc_ast;
extern crate rustc_ast_pretty;
extern crate rustc_attr;
extern crate rustc_data_structures;
// The `rustc_driver` crate seems to be required in order to use the `rust_ast` crate.
#[allow(unused_extern_crates)]
extern crate rustc_driver;
extern crate rustc_errors;
extern crate rustc_hir;
extern crate rustc_hir_typeck;
extern crate rustc_index;
extern crate rustc_infer;
extern crate rustc_lexer;
extern crate rustc_lint;
extern crate rustc_middle;
extern crate rustc_mir_dataflow;
extern crate rustc_session;
extern crate rustc_span;
extern crate rustc_target;
extern crate rustc_trait_selection;

#[macro_use]
pub mod sym_helper;

pub mod ast_utils;
pub mod attrs;
mod check_proc_macro;
pub mod comparisons;
pub mod consts;
pub mod diagnostics;
pub mod eager_or_lazy;
pub mod higher;
mod hir_utils;
pub mod macros;
pub mod mir;
pub mod msrvs;
pub mod numeric_literal;
pub mod paths;
pub mod ptr;
pub mod qualify_min_const_fn;
pub mod source;
pub mod str_utils;
pub mod sugg;
pub mod ty;
pub mod usage;
pub mod visitors;

pub use self::attrs::*;
pub use self::check_proc_macro::{is_from_proc_macro, is_span_if, is_span_match};
pub use self::hir_utils::{
    both, count_eq, eq_expr_value, hash_expr, hash_stmt, is_bool, over, HirEqInterExpr, SpanlessEq, SpanlessHash,
};

use core::ops::ControlFlow;
use std::collections::hash_map::Entry;
use std::hash::BuildHasherDefault;
use std::sync::OnceLock;
use std::sync::{Mutex, MutexGuard};

use if_chain::if_chain;
use rustc_ast::ast::{self, LitKind, RangeLimits};
use rustc_ast::Attribute;
use rustc_data_structures::fx::FxHashMap;
use rustc_data_structures::unhash::UnhashMap;
use rustc_hir::def::{DefKind, Res};
use rustc_hir::def_id::{CrateNum, DefId, LocalDefId, LOCAL_CRATE};
use rustc_hir::hir_id::{HirIdMap, HirIdSet};
use rustc_hir::intravisit::{walk_expr, FnKind, Visitor};
use rustc_hir::LangItem::{OptionNone, ResultErr, ResultOk};
use rustc_hir::{
    self as hir, def, Arm, ArrayLen, BindingAnnotation, Block, BlockCheckMode, Body, Closure, Constness, Destination,
    Expr, ExprKind, FnDecl, HirId, Impl, ImplItem, ImplItemKind, ImplItemRef, IsAsync, Item, ItemKind, LangItem, Local,
    MatchSource, Mutability, Node, OwnerId, Param, Pat, PatKind, Path, PathSegment, PrimTy, QPath, Stmt, StmtKind,
    TraitItem, TraitItemKind, TraitItemRef, TraitRef, TyKind, UnOp,
};
use rustc_lexer::{tokenize, TokenKind};
use rustc_lint::{LateContext, Level, Lint, LintContext};
use rustc_middle::hir::place::PlaceBase;
use rustc_middle::mir::ConstantKind;
use rustc_middle::ty as rustc_ty;
use rustc_middle::ty::adjustment::{Adjust, Adjustment, AutoBorrow};
use rustc_middle::ty::binding::BindingMode;
use rustc_middle::ty::fast_reject::SimplifiedType::{
    ArraySimplifiedType, BoolSimplifiedType, CharSimplifiedType, FloatSimplifiedType, IntSimplifiedType,
    PtrSimplifiedType, SliceSimplifiedType, StrSimplifiedType, UintSimplifiedType,
};
use rustc_middle::ty::{
    layout::IntegerExt, BorrowKind, ClosureKind, Ty, TyCtxt, TypeAndMut, TypeVisitableExt, UpvarCapture,
};
use rustc_middle::ty::{FloatTy, IntTy, UintTy};
use rustc_span::hygiene::{ExpnKind, MacroKind};
use rustc_span::source_map::SourceMap;
use rustc_span::sym;
use rustc_span::symbol::{kw, Ident, Symbol};
use rustc_span::Span;
use rustc_target::abi::Integer;

use crate::consts::{constant, miri_to_const, Constant};
use crate::higher::Range;
use crate::ty::{can_partially_move_ty, expr_sig, is_copy, is_recursively_primitive_type, ty_is_fn_once_param};
use crate::visitors::for_each_expr;

use rustc_middle::hir::nested_filter;

#[macro_export]
macro_rules! extract_msrv_attr {
    ($context:ident) => {
        fn enter_lint_attrs(&mut self, cx: &rustc_lint::$context<'_>, attrs: &[rustc_ast::ast::Attribute]) {
            let sess = rustc_lint::LintContext::sess(cx);
            self.msrv.enter_lint_attrs(sess, attrs);
        }

        fn exit_lint_attrs(&mut self, cx: &rustc_lint::$context<'_>, attrs: &[rustc_ast::ast::Attribute]) {
            let sess = rustc_lint::LintContext::sess(cx);
            self.msrv.exit_lint_attrs(sess, attrs);
        }
    };
}

/// If the given expression is a local binding, find the initializer expression.
/// If that initializer expression is another local binding, find its initializer again.
/// This process repeats as long as possible (but usually no more than once). Initializer
/// expressions with adjustments are ignored. If this is not desired, use [`find_binding_init`]
/// instead.
///
/// Examples:
/// ```
/// let abc = 1;
/// //        ^ output
/// let def = abc;
/// dbg!(def);
/// //   ^^^ input
///
/// // or...
/// let abc = 1;
/// let def = abc + 2;
/// //        ^^^^^^^ output
/// dbg!(def);
/// //   ^^^ input
/// ```
pub fn expr_or_init<'a, 'b, 'tcx: 'b>(cx: &LateContext<'tcx>, mut expr: &'a Expr<'b>) -> &'a Expr<'b> {
    while let Some(init) = path_to_local(expr)
        .and_then(|id| find_binding_init(cx, id))
        .filter(|init| cx.typeck_results().expr_adjustments(init).is_empty())
    {
        expr = init;
    }
    expr
}

/// Finds the initializer expression for a local binding. Returns `None` if the binding is mutable.
/// By only considering immutable bindings, we guarantee that the returned expression represents the
/// value of the binding wherever it is referenced.
///
/// Example: For `let x = 1`, if the `HirId` of `x` is provided, the `Expr` `1` is returned.
/// Note: If you have an expression that references a binding `x`, use `path_to_local` to get the
/// canonical binding `HirId`.
pub fn find_binding_init<'tcx>(cx: &LateContext<'tcx>, hir_id: HirId) -> Option<&'tcx Expr<'tcx>> {
    let hir = cx.tcx.hir();
    if_chain! {
        if let Some(Node::Pat(pat)) = hir.find(hir_id);
        if matches!(pat.kind, PatKind::Binding(BindingAnnotation::NONE, ..));
        let parent = hir.parent_id(hir_id);
        if let Some(Node::Local(local)) = hir.find(parent);
        then {
            return local.init;
        }
    }
    None
}

/// Returns `true` if the given `NodeId` is inside a constant context
///
/// # Example
///
/// ```rust,ignore
/// if in_constant(cx, expr.hir_id) {
///     // Do something
/// }
/// ```
pub fn in_constant(cx: &LateContext<'_>, id: HirId) -> bool {
    let parent_id = cx.tcx.hir().get_parent_item(id).def_id;
    match cx.tcx.hir().get_by_def_id(parent_id) {
        Node::Item(&Item {
            kind: ItemKind::Const(..) | ItemKind::Static(..) | ItemKind::Enum(..),
            ..
        })
        | Node::TraitItem(&TraitItem {
            kind: TraitItemKind::Const(..),
            ..
        })
        | Node::ImplItem(&ImplItem {
            kind: ImplItemKind::Const(..),
            ..
        })
        | Node::AnonConst(_) => true,
        Node::Item(&Item {
            kind: ItemKind::Fn(ref sig, ..),
            ..
        })
        | Node::ImplItem(&ImplItem {
            kind: ImplItemKind::Fn(ref sig, _),
            ..
        }) => sig.header.constness == Constness::Const,
        _ => false,
    }
}

/// Checks if a `Res` refers to a constructor of a `LangItem`
/// For example, use this to check whether a function call or a pattern is `Some(..)`.
pub fn is_res_lang_ctor(cx: &LateContext<'_>, res: Res, lang_item: LangItem) -> bool {
    if let Res::Def(DefKind::Ctor(..), id) = res
        && let Some(lang_id) = cx.tcx.lang_items().get(lang_item)
        && let Some(id) = cx.tcx.opt_parent(id)
    {
        id == lang_id
    } else {
        false
    }
}

pub fn is_res_diagnostic_ctor(cx: &LateContext<'_>, res: Res, diag_item: Symbol) -> bool {
    if let Res::Def(DefKind::Ctor(..), id) = res
        && let Some(id) = cx.tcx.opt_parent(id)
    {
        cx.tcx.is_diagnostic_item(diag_item, id)
    } else {
        false
    }
}

/// Checks if a `QPath` resolves to a constructor of a diagnostic item.
pub fn is_diagnostic_ctor(cx: &LateContext<'_>, qpath: &QPath<'_>, diagnostic_item: Symbol) -> bool {
    if let QPath::Resolved(_, path) = qpath {
        if let Res::Def(DefKind::Ctor(..), ctor_id) = path.res {
            return cx.tcx.is_diagnostic_item(diagnostic_item, cx.tcx.parent(ctor_id));
        }
    }
    false
}

/// Checks if the `DefId` matches the given diagnostic item or it's constructor.
pub fn is_diagnostic_item_or_ctor(cx: &LateContext<'_>, did: DefId, item: Symbol) -> bool {
    let did = match cx.tcx.def_kind(did) {
        DefKind::Ctor(..) => cx.tcx.parent(did),
        // Constructors for types in external crates seem to have `DefKind::Variant`
        DefKind::Variant => match cx.tcx.opt_parent(did) {
            Some(did) if matches!(cx.tcx.def_kind(did), DefKind::Variant) => did,
            _ => did,
        },
        _ => did,
    };

    cx.tcx.is_diagnostic_item(item, did)
}

/// Checks if the `DefId` matches the given `LangItem` or it's constructor.
pub fn is_lang_item_or_ctor(cx: &LateContext<'_>, did: DefId, item: LangItem) -> bool {
    let did = match cx.tcx.def_kind(did) {
        DefKind::Ctor(..) => cx.tcx.parent(did),
        // Constructors for types in external crates seem to have `DefKind::Variant`
        DefKind::Variant => match cx.tcx.opt_parent(did) {
            Some(did) if matches!(cx.tcx.def_kind(did), DefKind::Variant) => did,
            _ => did,
        },
        _ => did,
    };

    cx.tcx.lang_items().get(item) == Some(did)
}

pub fn is_unit_expr(expr: &Expr<'_>) -> bool {
    matches!(
        expr.kind,
        ExprKind::Block(
            Block {
                stmts: [],
                expr: None,
                ..
            },
            _
        ) | ExprKind::Tup([])
    )
}

/// Checks if given pattern is a wildcard (`_`)
pub fn is_wild(pat: &Pat<'_>) -> bool {
    matches!(pat.kind, PatKind::Wild)
}

/// Checks if the method call given in `expr` belongs to the given trait.
/// This is a deprecated function, consider using [`is_trait_method`].
pub fn match_trait_method(cx: &LateContext<'_>, expr: &Expr<'_>, path: &[&str]) -> bool {
    let def_id = cx.typeck_results().type_dependent_def_id(expr.hir_id).unwrap();
    let trt_id = cx.tcx.trait_of_item(def_id);
    trt_id.map_or(false, |trt_id| match_def_path(cx, trt_id, path))
}

/// Checks if a method is defined in an impl of a diagnostic item
pub fn is_diag_item_method(cx: &LateContext<'_>, def_id: DefId, diag_item: Symbol) -> bool {
    if let Some(impl_did) = cx.tcx.impl_of_method(def_id) {
        if let Some(adt) = cx.tcx.type_of(impl_did).subst_identity().ty_adt_def() {
            return cx.tcx.is_diagnostic_item(diag_item, adt.did());
        }
    }
    false
}

/// Checks if a method is in a diagnostic item trait
pub fn is_diag_trait_item(cx: &LateContext<'_>, def_id: DefId, diag_item: Symbol) -> bool {
    if let Some(trait_did) = cx.tcx.trait_of_item(def_id) {
        return cx.tcx.is_diagnostic_item(diag_item, trait_did);
    }
    false
}

/// Checks if the method call given in `expr` belongs to the given trait.
pub fn is_trait_method(cx: &LateContext<'_>, expr: &Expr<'_>, diag_item: Symbol) -> bool {
    cx.typeck_results()
        .type_dependent_def_id(expr.hir_id)
        .map_or(false, |did| is_diag_trait_item(cx, did, diag_item))
}

/// Checks if the given expression is a path referring an item on the trait
/// that is marked with the given diagnostic item.
///
/// For checking method call expressions instead of path expressions, use
/// [`is_trait_method`].
///
/// For example, this can be used to find if an expression like `u64::default`
/// refers to an item of the trait `Default`, which is associated with the
/// `diag_item` of `sym::Default`.
pub fn is_trait_item(cx: &LateContext<'_>, expr: &Expr<'_>, diag_item: Symbol) -> bool {
    if let hir::ExprKind::Path(ref qpath) = expr.kind {
        cx.qpath_res(qpath, expr.hir_id)
            .opt_def_id()
            .map_or(false, |def_id| is_diag_trait_item(cx, def_id, diag_item))
    } else {
        false
    }
}

pub fn last_path_segment<'tcx>(path: &QPath<'tcx>) -> &'tcx PathSegment<'tcx> {
    match *path {
        QPath::Resolved(_, path) => path.segments.last().expect("A path must have at least one segment"),
        QPath::TypeRelative(_, seg) => seg,
        QPath::LangItem(..) => panic!("last_path_segment: lang item has no path segments"),
    }
}

pub fn qpath_generic_tys<'tcx>(qpath: &QPath<'tcx>) -> impl Iterator<Item = &'tcx hir::Ty<'tcx>> {
    last_path_segment(qpath)
        .args
        .map_or(&[][..], |a| a.args)
        .iter()
        .filter_map(|a| match a {
            hir::GenericArg::Type(ty) => Some(*ty),
            _ => None,
        })
}

/// THIS METHOD IS DEPRECATED and will eventually be removed since it does not match against the
/// entire path or resolved `DefId`. Prefer using `match_def_path`. Consider getting a `DefId` from
/// `QPath::Resolved.1.res.opt_def_id()`.
///
/// Matches a `QPath` against a slice of segment string literals.
///
/// There is also `match_path` if you are dealing with a `rustc_hir::Path` instead of a
/// `rustc_hir::QPath`.
///
/// # Examples
/// ```rust,ignore
/// match_qpath(path, &["std", "rt", "begin_unwind"])
/// ```
pub fn match_qpath(path: &QPath<'_>, segments: &[&str]) -> bool {
    match *path {
        QPath::Resolved(_, path) => match_path(path, segments),
        QPath::TypeRelative(ty, segment) => match ty.kind {
            TyKind::Path(ref inner_path) => {
                if let [prefix @ .., end] = segments {
                    if match_qpath(inner_path, prefix) {
                        return segment.ident.name.as_str() == *end;
                    }
                }
                false
            },
            _ => false,
        },
        QPath::LangItem(..) => false,
    }
}

/// If the expression is a path, resolves it to a `DefId` and checks if it matches the given path.
///
/// Please use `is_path_diagnostic_item` if the target is a diagnostic item.
pub fn is_expr_path_def_path(cx: &LateContext<'_>, expr: &Expr<'_>, segments: &[&str]) -> bool {
    path_def_id(cx, expr).map_or(false, |id| match_def_path(cx, id, segments))
}

/// If `maybe_path` is a path node which resolves to an item, resolves it to a `DefId` and checks if
/// it matches the given lang item.
pub fn is_path_lang_item<'tcx>(cx: &LateContext<'_>, maybe_path: &impl MaybePath<'tcx>, lang_item: LangItem) -> bool {
    path_def_id(cx, maybe_path).map_or(false, |id| cx.tcx.lang_items().get(lang_item) == Some(id))
}

/// If `maybe_path` is a path node which resolves to an item, resolves it to a `DefId` and checks if
/// it matches the given diagnostic item.
pub fn is_path_diagnostic_item<'tcx>(
    cx: &LateContext<'_>,
    maybe_path: &impl MaybePath<'tcx>,
    diag_item: Symbol,
) -> bool {
    path_def_id(cx, maybe_path).map_or(false, |id| cx.tcx.is_diagnostic_item(diag_item, id))
}

/// THIS METHOD IS DEPRECATED and will eventually be removed since it does not match against the
/// entire path or resolved `DefId`. Prefer using `match_def_path`. Consider getting a `DefId` from
/// `QPath::Resolved.1.res.opt_def_id()`.
///
/// Matches a `Path` against a slice of segment string literals.
///
/// There is also `match_qpath` if you are dealing with a `rustc_hir::QPath` instead of a
/// `rustc_hir::Path`.
///
/// # Examples
///
/// ```rust,ignore
/// if match_path(&trait_ref.path, &paths::HASH) {
///     // This is the `std::hash::Hash` trait.
/// }
///
/// if match_path(ty_path, &["rustc", "lint", "Lint"]) {
///     // This is a `rustc_middle::lint::Lint`.
/// }
/// ```
pub fn match_path(path: &Path<'_>, segments: &[&str]) -> bool {
    path.segments
        .iter()
        .rev()
        .zip(segments.iter().rev())
        .all(|(a, b)| a.ident.name.as_str() == *b)
}

/// If the expression is a path to a local, returns the canonical `HirId` of the local.
pub fn path_to_local(expr: &Expr<'_>) -> Option<HirId> {
    if let ExprKind::Path(QPath::Resolved(None, path)) = expr.kind {
        if let Res::Local(id) = path.res {
            return Some(id);
        }
    }
    None
}

/// Returns true if the expression is a path to a local with the specified `HirId`.
/// Use this function to see if an expression matches a function argument or a match binding.
pub fn path_to_local_id(expr: &Expr<'_>, id: HirId) -> bool {
    path_to_local(expr) == Some(id)
}

pub trait MaybePath<'hir> {
    fn hir_id(&self) -> HirId;
    fn qpath_opt(&self) -> Option<&QPath<'hir>>;
}

macro_rules! maybe_path {
    ($ty:ident, $kind:ident) => {
        impl<'hir> MaybePath<'hir> for hir::$ty<'hir> {
            fn hir_id(&self) -> HirId {
                self.hir_id
            }
            fn qpath_opt(&self) -> Option<&QPath<'hir>> {
                match &self.kind {
                    hir::$kind::Path(qpath) => Some(qpath),
                    _ => None,
                }
            }
        }
    };
}
maybe_path!(Expr, ExprKind);
maybe_path!(Pat, PatKind);
maybe_path!(Ty, TyKind);

/// If `maybe_path` is a path node, resolves it, otherwise returns `Res::Err`
pub fn path_res<'tcx>(cx: &LateContext<'_>, maybe_path: &impl MaybePath<'tcx>) -> Res {
    match maybe_path.qpath_opt() {
        None => Res::Err,
        Some(qpath) => cx.qpath_res(qpath, maybe_path.hir_id()),
    }
}

/// If `maybe_path` is a path node which resolves to an item, retrieves the item ID
pub fn path_def_id<'tcx>(cx: &LateContext<'_>, maybe_path: &impl MaybePath<'tcx>) -> Option<DefId> {
    path_res(cx, maybe_path).opt_def_id()
}

fn find_primitive_impls<'tcx>(tcx: TyCtxt<'tcx>, name: &str) -> impl Iterator<Item = DefId> + 'tcx {
    let ty = match name {
        "bool" => BoolSimplifiedType,
        "char" => CharSimplifiedType,
        "str" => StrSimplifiedType,
        "array" => ArraySimplifiedType,
        "slice" => SliceSimplifiedType,
        // FIXME: rustdoc documents these two using just `pointer`.
        //
        // Maybe this is something we should do here too.
        "const_ptr" => PtrSimplifiedType(Mutability::Not),
        "mut_ptr" => PtrSimplifiedType(Mutability::Mut),
        "isize" => IntSimplifiedType(IntTy::Isize),
        "i8" => IntSimplifiedType(IntTy::I8),
        "i16" => IntSimplifiedType(IntTy::I16),
        "i32" => IntSimplifiedType(IntTy::I32),
        "i64" => IntSimplifiedType(IntTy::I64),
        "i128" => IntSimplifiedType(IntTy::I128),
        "usize" => UintSimplifiedType(UintTy::Usize),
        "u8" => UintSimplifiedType(UintTy::U8),
        "u16" => UintSimplifiedType(UintTy::U16),
        "u32" => UintSimplifiedType(UintTy::U32),
        "u64" => UintSimplifiedType(UintTy::U64),
        "u128" => UintSimplifiedType(UintTy::U128),
        "f32" => FloatSimplifiedType(FloatTy::F32),
        "f64" => FloatSimplifiedType(FloatTy::F64),
        _ => return [].iter().copied(),
    };

    tcx.incoherent_impls(ty).iter().copied()
}

fn non_local_item_children_by_name(tcx: TyCtxt<'_>, def_id: DefId, name: Symbol) -> Vec<Res> {
    match tcx.def_kind(def_id) {
        DefKind::Mod | DefKind::Enum | DefKind::Trait => tcx
            .module_children(def_id)
            .iter()
            .filter(|item| item.ident.name == name)
            .map(|child| child.res.expect_non_local())
            .collect(),
        DefKind::Impl { .. } => tcx
            .associated_item_def_ids(def_id)
            .iter()
            .copied()
            .filter(|assoc_def_id| tcx.item_name(*assoc_def_id) == name)
            .map(|assoc_def_id| Res::Def(tcx.def_kind(assoc_def_id), assoc_def_id))
            .collect(),
        _ => Vec::new(),
    }
}

fn local_item_children_by_name(tcx: TyCtxt<'_>, local_id: LocalDefId, name: Symbol) -> Vec<Res> {
    let hir = tcx.hir();

    let root_mod;
    let item_kind = match hir.find_by_def_id(local_id) {
        Some(Node::Crate(r#mod)) => {
            root_mod = ItemKind::Mod(r#mod);
            &root_mod
        },
        Some(Node::Item(item)) => &item.kind,
        _ => return Vec::new(),
    };

    let res = |ident: Ident, owner_id: OwnerId| {
        if ident.name == name {
            let def_id = owner_id.to_def_id();
            Some(Res::Def(tcx.def_kind(def_id), def_id))
        } else {
            None
        }
    };

    match item_kind {
        ItemKind::Mod(r#mod) => r#mod
            .item_ids
            .iter()
            .filter_map(|&item_id| res(hir.item(item_id).ident, item_id.owner_id))
            .collect(),
        ItemKind::Impl(r#impl) => r#impl
            .items
            .iter()
            .filter_map(|&ImplItemRef { ident, id, .. }| res(ident, id.owner_id))
            .collect(),
        ItemKind::Trait(.., trait_item_refs) => trait_item_refs
            .iter()
            .filter_map(|&TraitItemRef { ident, id, .. }| res(ident, id.owner_id))
            .collect(),
        _ => Vec::new(),
    }
}

fn item_children_by_name(tcx: TyCtxt<'_>, def_id: DefId, name: Symbol) -> Vec<Res> {
    if let Some(local_id) = def_id.as_local() {
        local_item_children_by_name(tcx, local_id, name)
    } else {
        non_local_item_children_by_name(tcx, def_id, name)
    }
}

/// Resolves a def path like `std::vec::Vec`.
///
/// Can return multiple resolutions when there are multiple versions of the same crate, e.g.
/// `memchr::memchr` could return the functions from both memchr 1.0 and memchr 2.0.
///
/// Also returns multiple results when there are multiple paths under the same name e.g. `std::vec`
/// would have both a [`DefKind::Mod`] and [`DefKind::Macro`].
///
/// This function is expensive and should be used sparingly.
pub fn def_path_res(cx: &LateContext<'_>, path: &[&str]) -> Vec<Res> {
    fn find_crates(tcx: TyCtxt<'_>, name: Symbol) -> impl Iterator<Item = DefId> + '_ {
        tcx.crates(())
            .iter()
            .copied()
            .filter(move |&num| tcx.crate_name(num) == name)
            .map(CrateNum::as_def_id)
    }

    let tcx = cx.tcx;

    let (base, mut path) = match *path {
        [primitive] => {
            return vec![PrimTy::from_name(Symbol::intern(primitive)).map_or(Res::Err, Res::PrimTy)];
        },
        [base, ref path @ ..] => (base, path),
        _ => return Vec::new(),
    };

    let base_sym = Symbol::intern(base);

    let local_crate = if tcx.crate_name(LOCAL_CRATE) == base_sym {
        Some(LOCAL_CRATE.as_def_id())
    } else {
        None
    };

    let starts = find_primitive_impls(tcx, base)
        .chain(find_crates(tcx, base_sym))
        .chain(local_crate)
        .map(|id| Res::Def(tcx.def_kind(id), id));

    let mut resolutions: Vec<Res> = starts.collect();

    while let [segment, rest @ ..] = path {
        path = rest;
        let segment = Symbol::intern(segment);

        resolutions = resolutions
            .into_iter()
            .filter_map(|res| res.opt_def_id())
            .flat_map(|def_id| {
                // When the current def_id is e.g. `struct S`, check the impl items in
                // `impl S { ... }`
                let inherent_impl_children = tcx
                    .inherent_impls(def_id)
                    .iter()
                    .flat_map(|&impl_def_id| item_children_by_name(tcx, impl_def_id, segment));

                let direct_children = item_children_by_name(tcx, def_id, segment);

                inherent_impl_children.chain(direct_children)
            })
            .collect();
    }

    resolutions
}

/// Resolves a def path like `std::vec::Vec` to its [`DefId`]s, see [`def_path_res`].
pub fn def_path_def_ids(cx: &LateContext<'_>, path: &[&str]) -> impl Iterator<Item = DefId> {
    def_path_res(cx, path).into_iter().filter_map(|res| res.opt_def_id())
}

/// Convenience function to get the `DefId` of a trait by path.
/// It could be a trait or trait alias.
///
/// This function is expensive and should be used sparingly.
pub fn get_trait_def_id(cx: &LateContext<'_>, path: &[&str]) -> Option<DefId> {
    def_path_res(cx, path).into_iter().find_map(|res| match res {
        Res::Def(DefKind::Trait | DefKind::TraitAlias, trait_id) => Some(trait_id),
        _ => None,
    })
}

/// Gets the `hir::TraitRef` of the trait the given method is implemented for.
///
/// Use this if you want to find the `TraitRef` of the `Add` trait in this example:
///
/// ```rust
/// struct Point(isize, isize);
///
/// impl std::ops::Add for Point {
///     type Output = Self;
///
///     fn add(self, other: Self) -> Self {
///         Point(0, 0)
///     }
/// }
/// ```
pub fn trait_ref_of_method<'tcx>(cx: &LateContext<'tcx>, def_id: LocalDefId) -> Option<&'tcx TraitRef<'tcx>> {
    // Get the implemented trait for the current function
    let hir_id = cx.tcx.hir().local_def_id_to_hir_id(def_id);
    let parent_impl = cx.tcx.hir().get_parent_item(hir_id);
    if_chain! {
        if parent_impl != hir::CRATE_OWNER_ID;
        if let hir::Node::Item(item) = cx.tcx.hir().get_by_def_id(parent_impl.def_id);
        if let hir::ItemKind::Impl(impl_) = &item.kind;
        then {
            return impl_.of_trait.as_ref();
        }
    }
    None
}

/// This method will return tuple of projection stack and root of the expression,
/// used in `can_mut_borrow_both`.
///
/// For example, if `e` represents the `v[0].a.b[x]`
/// this method will return a tuple, composed of a `Vec`
/// containing the `Expr`s for `v[0], v[0].a, v[0].a.b, v[0].a.b[x]`
/// and an `Expr` for root of them, `v`
fn projection_stack<'a, 'hir>(mut e: &'a Expr<'hir>) -> (Vec<&'a Expr<'hir>>, &'a Expr<'hir>) {
    let mut result = vec![];
    let root = loop {
        match e.kind {
            ExprKind::Index(ep, _) | ExprKind::Field(ep, _) => {
                result.push(e);
                e = ep;
            },
            _ => break e,
        };
    };
    result.reverse();
    (result, root)
}

/// Gets the mutability of the custom deref adjustment, if any.
pub fn expr_custom_deref_adjustment(cx: &LateContext<'_>, e: &Expr<'_>) -> Option<Mutability> {
    cx.typeck_results()
        .expr_adjustments(e)
        .iter()
        .find_map(|a| match a.kind {
            Adjust::Deref(Some(d)) => Some(Some(d.mutbl)),
            Adjust::Deref(None) => None,
            _ => Some(None),
        })
        .and_then(|x| x)
}

/// Checks if two expressions can be mutably borrowed simultaneously
/// and they aren't dependent on borrowing same thing twice
pub fn can_mut_borrow_both(cx: &LateContext<'_>, e1: &Expr<'_>, e2: &Expr<'_>) -> bool {
    let (s1, r1) = projection_stack(e1);
    let (s2, r2) = projection_stack(e2);
    if !eq_expr_value(cx, r1, r2) {
        return true;
    }
    if expr_custom_deref_adjustment(cx, r1).is_some() || expr_custom_deref_adjustment(cx, r2).is_some() {
        return false;
    }

    for (x1, x2) in s1.iter().zip(s2.iter()) {
        if expr_custom_deref_adjustment(cx, x1).is_some() || expr_custom_deref_adjustment(cx, x2).is_some() {
            return false;
        }

        match (&x1.kind, &x2.kind) {
            (ExprKind::Field(_, i1), ExprKind::Field(_, i2)) => {
                if i1 != i2 {
                    return true;
                }
            },
            (ExprKind::Index(_, i1), ExprKind::Index(_, i2)) => {
                if !eq_expr_value(cx, i1, i2) {
                    return false;
                }
            },
            _ => return false,
        }
    }
    false
}

/// Returns true if the `def_id` associated with the `path` is recognized as a "default-equivalent"
/// constructor from the std library
fn is_default_equivalent_ctor(cx: &LateContext<'_>, def_id: DefId, path: &QPath<'_>) -> bool {
    let std_types_symbols = &[
        sym::Vec,
        sym::VecDeque,
        sym::LinkedList,
        sym::HashMap,
        sym::BTreeMap,
        sym::HashSet,
        sym::BTreeSet,
        sym::BinaryHeap,
    ];

    if let QPath::TypeRelative(_, method) = path {
        if method.ident.name == sym::new {
            if let Some(impl_did) = cx.tcx.impl_of_method(def_id) {
                if let Some(adt) = cx.tcx.type_of(impl_did).subst_identity().ty_adt_def() {
                    return std_types_symbols.iter().any(|&symbol| {
                        cx.tcx.is_diagnostic_item(symbol, adt.did()) || Some(adt.did()) == cx.tcx.lang_items().string()
                    });
                }
            }
        }
    }
    false
}

/// Return true if the expr is equal to `Default::default` when evaluated.
pub fn is_default_equivalent_call(cx: &LateContext<'_>, repl_func: &Expr<'_>) -> bool {
    if_chain! {
        if let hir::ExprKind::Path(ref repl_func_qpath) = repl_func.kind;
        if let Some(repl_def_id) = cx.qpath_res(repl_func_qpath, repl_func.hir_id).opt_def_id();
        if is_diag_trait_item(cx, repl_def_id, sym::Default)
            || is_default_equivalent_ctor(cx, repl_def_id, repl_func_qpath);
        then { true } else { false }
    }
}

/// Returns true if the expr is equal to `Default::default()` of it's type when evaluated.
/// It doesn't cover all cases, for example indirect function calls (some of std
/// functions are supported) but it is the best we have.
pub fn is_default_equivalent(cx: &LateContext<'_>, e: &Expr<'_>) -> bool {
    match &e.kind {
        ExprKind::Lit(lit) => match lit.node {
            LitKind::Bool(false) | LitKind::Int(0, _) => true,
            LitKind::Str(s, _) => s.is_empty(),
            _ => false,
        },
        ExprKind::Tup(items) | ExprKind::Array(items) => items.iter().all(|x| is_default_equivalent(cx, x)),
        ExprKind::Repeat(x, ArrayLen::Body(len)) => if_chain! {
            if let ExprKind::Lit(ref const_lit) = cx.tcx.hir().body(len.body).value.kind;
            if let LitKind::Int(v, _) = const_lit.node;
            if v <= 32 && is_default_equivalent(cx, x);
            then {
                true
            }
            else {
                false
            }
        },
        ExprKind::Call(repl_func, []) => is_default_equivalent_call(cx, repl_func),
        ExprKind::Call(from_func, [ref arg]) => is_default_equivalent_from(cx, from_func, arg),
        ExprKind::Path(qpath) => is_res_lang_ctor(cx, cx.qpath_res(qpath, e.hir_id), OptionNone),
        ExprKind::AddrOf(rustc_hir::BorrowKind::Ref, _, expr) => matches!(expr.kind, ExprKind::Array([])),
        _ => false,
    }
}

fn is_default_equivalent_from(cx: &LateContext<'_>, from_func: &Expr<'_>, arg: &Expr<'_>) -> bool {
    if let ExprKind::Path(QPath::TypeRelative(ty, seg)) = from_func.kind &&
        seg.ident.name == sym::from
    {
        match arg.kind {
            ExprKind::Lit(hir::Lit {
                node: LitKind::Str(ref sym, _),
                ..
            }) => return sym.is_empty() && is_path_lang_item(cx, ty, LangItem::String),
            ExprKind::Array([]) => return is_path_diagnostic_item(cx, ty, sym::Vec),
            ExprKind::Repeat(_, ArrayLen::Body(len)) => {
                if let ExprKind::Lit(ref const_lit) = cx.tcx.hir().body(len.body).value.kind &&
                    let LitKind::Int(v, _) = const_lit.node
                {
                        return v == 0 && is_path_diagnostic_item(cx, ty, sym::Vec);
                }
            }
            _ => (),
        }
    }
    false
}

/// Checks if the top level expression can be moved into a closure as is.
/// Currently checks for:
/// * Break/Continue outside the given loop HIR ids.
/// * Yield/Return statements.
/// * Inline assembly.
/// * Usages of a field of a local where the type of the local can be partially moved.
///
/// For example, given the following function:
///
/// ```
/// fn f<'a>(iter: &mut impl Iterator<Item = (usize, &'a mut String)>) {
///     for item in iter {
///         let s = item.1;
///         if item.0 > 10 {
///             continue;
///         } else {
///             s.clear();
///         }
///     }
/// }
/// ```
///
/// When called on the expression `item.0` this will return false unless the local `item` is in the
/// `ignore_locals` set. The type `(usize, &mut String)` can have the second element moved, so it
/// isn't always safe to move into a closure when only a single field is needed.
///
/// When called on the `continue` expression this will return false unless the outer loop expression
/// is in the `loop_ids` set.
///
/// Note that this check is not recursive, so passing the `if` expression will always return true
/// even though sub-expressions might return false.
pub fn can_move_expr_to_closure_no_visit<'tcx>(
    cx: &LateContext<'tcx>,
    expr: &'tcx Expr<'_>,
    loop_ids: &[HirId],
    ignore_locals: &HirIdSet,
) -> bool {
    match expr.kind {
        ExprKind::Break(Destination { target_id: Ok(id), .. }, _)
        | ExprKind::Continue(Destination { target_id: Ok(id), .. })
            if loop_ids.contains(&id) =>
        {
            true
        },
        ExprKind::Break(..)
        | ExprKind::Continue(_)
        | ExprKind::Ret(_)
        | ExprKind::Yield(..)
        | ExprKind::InlineAsm(_) => false,
        // Accessing a field of a local value can only be done if the type isn't
        // partially moved.
        ExprKind::Field(
            &Expr {
                hir_id,
                kind:
                    ExprKind::Path(QPath::Resolved(
                        _,
                        Path {
                            res: Res::Local(local_id),
                            ..
                        },
                    )),
                ..
            },
            _,
        ) if !ignore_locals.contains(local_id) && can_partially_move_ty(cx, cx.typeck_results().node_type(hir_id)) => {
            // TODO: check if the local has been partially moved. Assume it has for now.
            false
        },
        _ => true,
    }
}

/// How a local is captured by a closure
#[derive(Debug, Clone, Copy, PartialEq, Eq)]
pub enum CaptureKind {
    Value,
    Ref(Mutability),
}
impl CaptureKind {
    pub fn is_imm_ref(self) -> bool {
        self == Self::Ref(Mutability::Not)
    }
}
impl std::ops::BitOr for CaptureKind {
    type Output = Self;
    fn bitor(self, rhs: Self) -> Self::Output {
        match (self, rhs) {
            (CaptureKind::Value, _) | (_, CaptureKind::Value) => CaptureKind::Value,
            (CaptureKind::Ref(Mutability::Mut), CaptureKind::Ref(_))
            | (CaptureKind::Ref(_), CaptureKind::Ref(Mutability::Mut)) => CaptureKind::Ref(Mutability::Mut),
            (CaptureKind::Ref(Mutability::Not), CaptureKind::Ref(Mutability::Not)) => CaptureKind::Ref(Mutability::Not),
        }
    }
}
impl std::ops::BitOrAssign for CaptureKind {
    fn bitor_assign(&mut self, rhs: Self) {
        *self = *self | rhs;
    }
}

/// Given an expression referencing a local, determines how it would be captured in a closure.
/// Note as this will walk up to parent expressions until the capture can be determined it should
/// only be used while making a closure somewhere a value is consumed. e.g. a block, match arm, or
/// function argument (other than a receiver).
pub fn capture_local_usage(cx: &LateContext<'_>, e: &Expr<'_>) -> CaptureKind {
    fn pat_capture_kind(cx: &LateContext<'_>, pat: &Pat<'_>) -> CaptureKind {
        let mut capture = CaptureKind::Ref(Mutability::Not);
        pat.each_binding_or_first(&mut |_, id, span, _| match cx
            .typeck_results()
            .extract_binding_mode(cx.sess(), id, span)
            .unwrap()
        {
            BindingMode::BindByValue(_) if !is_copy(cx, cx.typeck_results().node_type(id)) => {
                capture = CaptureKind::Value;
            },
            BindingMode::BindByReference(Mutability::Mut) if capture != CaptureKind::Value => {
                capture = CaptureKind::Ref(Mutability::Mut);
            },
            _ => (),
        });
        capture
    }

    debug_assert!(matches!(
        e.kind,
        ExprKind::Path(QPath::Resolved(None, Path { res: Res::Local(_), .. }))
    ));

    let mut child_id = e.hir_id;
    let mut capture = CaptureKind::Value;
    let mut capture_expr_ty = e;

    for (parent_id, parent) in cx.tcx.hir().parent_iter(e.hir_id) {
        if let [
            Adjustment {
                kind: Adjust::Deref(_) | Adjust::Borrow(AutoBorrow::Ref(..)),
                target,
            },
            ref adjust @ ..,
        ] = *cx
            .typeck_results()
            .adjustments()
            .get(child_id)
            .map_or(&[][..], |x| &**x)
        {
            if let rustc_ty::RawPtr(TypeAndMut { mutbl: mutability, .. }) | rustc_ty::Ref(_, _, mutability) =
                *adjust.last().map_or(target, |a| a.target).kind()
            {
                return CaptureKind::Ref(mutability);
            }
        }

        match parent {
            Node::Expr(e) => match e.kind {
                ExprKind::AddrOf(_, mutability, _) => return CaptureKind::Ref(mutability),
                ExprKind::Index(..) | ExprKind::Unary(UnOp::Deref, _) => capture = CaptureKind::Ref(Mutability::Not),
                ExprKind::Assign(lhs, ..) | ExprKind::AssignOp(_, lhs, _) if lhs.hir_id == child_id => {
                    return CaptureKind::Ref(Mutability::Mut);
                },
                ExprKind::Field(..) => {
                    if capture == CaptureKind::Value {
                        capture_expr_ty = e;
                    }
                },
                ExprKind::Let(let_expr) => {
                    let mutability = match pat_capture_kind(cx, let_expr.pat) {
                        CaptureKind::Value => Mutability::Not,
                        CaptureKind::Ref(m) => m,
                    };
                    return CaptureKind::Ref(mutability);
                },
                ExprKind::Match(_, arms, _) => {
                    let mut mutability = Mutability::Not;
                    for capture in arms.iter().map(|arm| pat_capture_kind(cx, arm.pat)) {
                        match capture {
                            CaptureKind::Value => break,
                            CaptureKind::Ref(Mutability::Mut) => mutability = Mutability::Mut,
                            CaptureKind::Ref(Mutability::Not) => (),
                        }
                    }
                    return CaptureKind::Ref(mutability);
                },
                _ => break,
            },
            Node::Local(l) => match pat_capture_kind(cx, l.pat) {
                CaptureKind::Value => break,
                capture @ CaptureKind::Ref(_) => return capture,
            },
            _ => break,
        }

        child_id = parent_id;
    }

    if capture == CaptureKind::Value && is_copy(cx, cx.typeck_results().expr_ty(capture_expr_ty)) {
        // Copy types are never automatically captured by value.
        CaptureKind::Ref(Mutability::Not)
    } else {
        capture
    }
}

/// Checks if the expression can be moved into a closure as is. This will return a list of captures
/// if so, otherwise, `None`.
pub fn can_move_expr_to_closure<'tcx>(cx: &LateContext<'tcx>, expr: &'tcx Expr<'_>) -> Option<HirIdMap<CaptureKind>> {
    struct V<'cx, 'tcx> {
        cx: &'cx LateContext<'tcx>,
        // Stack of potential break targets contained in the expression.
        loops: Vec<HirId>,
        /// Local variables created in the expression. These don't need to be captured.
        locals: HirIdSet,
        /// Whether this expression can be turned into a closure.
        allow_closure: bool,
        /// Locals which need to be captured, and whether they need to be by value, reference, or
        /// mutable reference.
        captures: HirIdMap<CaptureKind>,
    }
    impl<'tcx> Visitor<'tcx> for V<'_, 'tcx> {
        fn visit_expr(&mut self, e: &'tcx Expr<'_>) {
            if !self.allow_closure {
                return;
            }

            match e.kind {
                ExprKind::Path(QPath::Resolved(None, &Path { res: Res::Local(l), .. })) => {
                    if !self.locals.contains(&l) {
                        let cap = capture_local_usage(self.cx, e);
                        self.captures.entry(l).and_modify(|e| *e |= cap).or_insert(cap);
                    }
                },
                ExprKind::Closure(closure) => {
                    for capture in self.cx.typeck_results().closure_min_captures_flattened(closure.def_id) {
                        let local_id = match capture.place.base {
                            PlaceBase::Local(id) => id,
                            PlaceBase::Upvar(var) => var.var_path.hir_id,
                            _ => continue,
                        };
                        if !self.locals.contains(&local_id) {
                            let capture = match capture.info.capture_kind {
                                UpvarCapture::ByValue => CaptureKind::Value,
                                UpvarCapture::ByRef(kind) => match kind {
                                    BorrowKind::ImmBorrow => CaptureKind::Ref(Mutability::Not),
                                    BorrowKind::UniqueImmBorrow | BorrowKind::MutBorrow => {
                                        CaptureKind::Ref(Mutability::Mut)
                                    },
                                },
                            };
                            self.captures
                                .entry(local_id)
                                .and_modify(|e| *e |= capture)
                                .or_insert(capture);
                        }
                    }
                },
                ExprKind::Loop(b, ..) => {
                    self.loops.push(e.hir_id);
                    self.visit_block(b);
                    self.loops.pop();
                },
                _ => {
                    self.allow_closure &= can_move_expr_to_closure_no_visit(self.cx, e, &self.loops, &self.locals);
                    walk_expr(self, e);
                },
            }
        }

        fn visit_pat(&mut self, p: &'tcx Pat<'tcx>) {
            p.each_binding_or_first(&mut |_, id, _, _| {
                self.locals.insert(id);
            });
        }
    }

    let mut v = V {
        cx,
        allow_closure: true,
        loops: Vec::new(),
        locals: HirIdSet::default(),
        captures: HirIdMap::default(),
    };
    v.visit_expr(expr);
    v.allow_closure.then_some(v.captures)
}

/// Arguments of a method: the receiver and all the additional arguments.
pub type MethodArguments<'tcx> = Vec<(&'tcx Expr<'tcx>, &'tcx [Expr<'tcx>])>;

/// Returns the method names and argument list of nested method call expressions that make up
/// `expr`. method/span lists are sorted with the most recent call first.
pub fn method_calls<'tcx>(expr: &'tcx Expr<'tcx>, max_depth: usize) -> (Vec<Symbol>, MethodArguments<'tcx>, Vec<Span>) {
    let mut method_names = Vec::with_capacity(max_depth);
    let mut arg_lists = Vec::with_capacity(max_depth);
    let mut spans = Vec::with_capacity(max_depth);

    let mut current = expr;
    for _ in 0..max_depth {
        if let ExprKind::MethodCall(path, receiver, args, _) = &current.kind {
            if receiver.span.from_expansion() || args.iter().any(|e| e.span.from_expansion()) {
                break;
            }
            method_names.push(path.ident.name);
            arg_lists.push((*receiver, &**args));
            spans.push(path.ident.span);
            current = receiver;
        } else {
            break;
        }
    }

    (method_names, arg_lists, spans)
}

/// Matches an `Expr` against a chain of methods, and return the matched `Expr`s.
///
/// For example, if `expr` represents the `.baz()` in `foo.bar().baz()`,
/// `method_chain_args(expr, &["bar", "baz"])` will return a `Vec`
/// containing the `Expr`s for
/// `.bar()` and `.baz()`
pub fn method_chain_args<'a>(expr: &'a Expr<'_>, methods: &[&str]) -> Option<Vec<(&'a Expr<'a>, &'a [Expr<'a>])>> {
    let mut current = expr;
    let mut matched = Vec::with_capacity(methods.len());
    for method_name in methods.iter().rev() {
        // method chains are stored last -> first
        if let ExprKind::MethodCall(path, receiver, args, _) = current.kind {
            if path.ident.name.as_str() == *method_name {
                if receiver.span.from_expansion() || args.iter().any(|e| e.span.from_expansion()) {
                    return None;
                }
                matched.push((receiver, args)); // build up `matched` backwards
                current = receiver; // go to parent expression
            } else {
                return None;
            }
        } else {
            return None;
        }
    }
    // Reverse `matched` so that it is in the same order as `methods`.
    matched.reverse();
    Some(matched)
}

/// Returns `true` if the provided `def_id` is an entrypoint to a program.
pub fn is_entrypoint_fn(cx: &LateContext<'_>, def_id: DefId) -> bool {
    cx.tcx
        .entry_fn(())
        .map_or(false, |(entry_fn_def_id, _)| def_id == entry_fn_def_id)
}

/// Returns `true` if the expression is in the program's `#[panic_handler]`.
pub fn is_in_panic_handler(cx: &LateContext<'_>, e: &Expr<'_>) -> bool {
    let parent = cx.tcx.hir().get_parent_item(e.hir_id);
    Some(parent.to_def_id()) == cx.tcx.lang_items().panic_impl()
}

/// Gets the name of the item the expression is in, if available.
pub fn get_item_name(cx: &LateContext<'_>, expr: &Expr<'_>) -> Option<Symbol> {
    let parent_id = cx.tcx.hir().get_parent_item(expr.hir_id).def_id;
    match cx.tcx.hir().find_by_def_id(parent_id) {
        Some(
            Node::Item(Item { ident, .. })
            | Node::TraitItem(TraitItem { ident, .. })
            | Node::ImplItem(ImplItem { ident, .. }),
        ) => Some(ident.name),
        _ => None,
    }
}

pub struct ContainsName<'a, 'tcx> {
    pub cx: &'a LateContext<'tcx>,
    pub name: Symbol,
    pub result: bool,
}

impl<'a, 'tcx> Visitor<'tcx> for ContainsName<'a, 'tcx> {
    type NestedFilter = nested_filter::OnlyBodies;

    fn visit_name(&mut self, name: Symbol) {
        if self.name == name {
            self.result = true;
        }
    }

    fn nested_visit_map(&mut self) -> Self::Map {
        self.cx.tcx.hir()
    }
}

/// Checks if an `Expr` contains a certain name.
pub fn contains_name<'tcx>(name: Symbol, expr: &'tcx Expr<'_>, cx: &LateContext<'tcx>) -> bool {
    let mut cn = ContainsName {
        name,
        result: false,
        cx,
    };
    cn.visit_expr(expr);
    cn.result
}

/// Returns `true` if `expr` contains a return expression
pub fn contains_return(expr: &hir::Expr<'_>) -> bool {
    for_each_expr(expr, |e| {
        if matches!(e.kind, hir::ExprKind::Ret(..)) {
            ControlFlow::Break(())
        } else {
            ControlFlow::Continue(())
        }
    })
    .is_some()
}

/// Gets the parent node, if any.
pub fn get_parent_node(tcx: TyCtxt<'_>, id: HirId) -> Option<Node<'_>> {
    tcx.hir().find_parent(id)
}

/// Gets the parent expression, if any –- this is useful to constrain a lint.
pub fn get_parent_expr<'tcx>(cx: &LateContext<'tcx>, e: &Expr<'_>) -> Option<&'tcx Expr<'tcx>> {
    get_parent_expr_for_hir(cx, e.hir_id)
}

/// This retrieves the parent for the given `HirId` if it's an expression. This is useful for
/// constraint lints
pub fn get_parent_expr_for_hir<'tcx>(cx: &LateContext<'tcx>, hir_id: hir::HirId) -> Option<&'tcx Expr<'tcx>> {
    match get_parent_node(cx.tcx, hir_id) {
        Some(Node::Expr(parent)) => Some(parent),
        _ => None,
    }
}

/// Gets the enclosing block, if any.
pub fn get_enclosing_block<'tcx>(cx: &LateContext<'tcx>, hir_id: HirId) -> Option<&'tcx Block<'tcx>> {
    let map = &cx.tcx.hir();
    let enclosing_node = map
        .get_enclosing_scope(hir_id)
        .and_then(|enclosing_id| map.find(enclosing_id));
    enclosing_node.and_then(|node| match node {
        Node::Block(block) => Some(block),
        Node::Item(&Item {
            kind: ItemKind::Fn(_, _, eid),
            ..
        })
        | Node::ImplItem(&ImplItem {
            kind: ImplItemKind::Fn(_, eid),
            ..
        }) => match cx.tcx.hir().body(eid).value.kind {
            ExprKind::Block(block, _) => Some(block),
            _ => None,
        },
        _ => None,
    })
}

/// Gets the loop or closure enclosing the given expression, if any.
pub fn get_enclosing_loop_or_multi_call_closure<'tcx>(
    cx: &LateContext<'tcx>,
    expr: &Expr<'_>,
) -> Option<&'tcx Expr<'tcx>> {
    for (_, node) in cx.tcx.hir().parent_iter(expr.hir_id) {
        match node {
            Node::Expr(e) => match e.kind {
                ExprKind::Closure { .. } => {
                    if let rustc_ty::Closure(_, subs) = cx.typeck_results().expr_ty(e).kind()
                        && subs.as_closure().kind() == ClosureKind::FnOnce
                    {
                        continue;
                    }
                    let is_once = walk_to_expr_usage(cx, e, |node, id| {
                        let Node::Expr(e) = node else {
                            return None;
                        };
                        match e.kind {
                            ExprKind::Call(f, _) if f.hir_id == id => Some(()),
                            ExprKind::Call(f, args) => {
                                let i = args.iter().position(|arg| arg.hir_id == id)?;
                                let sig = expr_sig(cx, f)?;
                                let predicates = sig
                                    .predicates_id()
                                    .map_or(cx.param_env, |id| cx.tcx.param_env(id))
                                    .caller_bounds();
                                sig.input(i).and_then(|ty| {
                                    ty_is_fn_once_param(cx.tcx, ty.skip_binder(), predicates).then_some(())
                                })
                            },
                            ExprKind::MethodCall(_, receiver, args, _) => {
                                let i = std::iter::once(receiver)
                                    .chain(args.iter())
                                    .position(|arg| arg.hir_id == id)?;
                                let id = cx.typeck_results().type_dependent_def_id(e.hir_id)?;
                                let ty = cx.tcx.fn_sig(id).subst_identity().skip_binder().inputs()[i];
                                ty_is_fn_once_param(cx.tcx, ty, cx.tcx.param_env(id).caller_bounds()).then_some(())
                            },
                            _ => None,
                        }
                    })
                    .is_some();
                    if !is_once {
                        return Some(e);
                    }
                },
                ExprKind::Loop(..) => return Some(e),
                _ => (),
            },
            Node::Stmt(_) | Node::Block(_) | Node::Local(_) | Node::Arm(_) => (),
            _ => break,
        }
    }
    None
}

/// Gets the parent node if it's an impl block.
pub fn get_parent_as_impl(tcx: TyCtxt<'_>, id: HirId) -> Option<&Impl<'_>> {
    match tcx.hir().parent_iter(id).next() {
        Some((
            _,
            Node::Item(Item {
                kind: ItemKind::Impl(imp),
                ..
            }),
        )) => Some(imp),
        _ => None,
    }
}

/// Removes blocks around an expression, only if the block contains just one expression
/// and no statements. Unsafe blocks are not removed.
///
/// Examples:
///  * `{}`               -> `{}`
///  * `{ x }`            -> `x`
///  * `{{ x }}`          -> `x`
///  * `{ x; }`           -> `{ x; }`
///  * `{ x; y }`         -> `{ x; y }`
///  * `{ unsafe { x } }` -> `unsafe { x }`
pub fn peel_blocks<'a>(mut expr: &'a Expr<'a>) -> &'a Expr<'a> {
    while let ExprKind::Block(
        Block {
            stmts: [],
            expr: Some(inner),
            rules: BlockCheckMode::DefaultBlock,
            ..
        },
        _,
    ) = expr.kind
    {
        expr = inner;
    }
    expr
}

/// Removes blocks around an expression, only if the block contains just one expression
/// or just one expression statement with a semicolon. Unsafe blocks are not removed.
///
/// Examples:
///  * `{}`               -> `{}`
///  * `{ x }`            -> `x`
///  * `{ x; }`           -> `x`
///  * `{{ x; }}`         -> `x`
///  * `{ x; y }`         -> `{ x; y }`
///  * `{ unsafe { x } }` -> `unsafe { x }`
pub fn peel_blocks_with_stmt<'a>(mut expr: &'a Expr<'a>) -> &'a Expr<'a> {
    while let ExprKind::Block(
        Block {
            stmts: [],
            expr: Some(inner),
            rules: BlockCheckMode::DefaultBlock,
            ..
        }
        | Block {
            stmts:
                [
                    Stmt {
                        kind: StmtKind::Expr(inner) | StmtKind::Semi(inner),
                        ..
                    },
                ],
            expr: None,
            rules: BlockCheckMode::DefaultBlock,
            ..
        },
        _,
    ) = expr.kind
    {
        expr = inner;
    }
    expr
}

/// Checks if the given expression is the else clause of either an `if` or `if let` expression.
pub fn is_else_clause(tcx: TyCtxt<'_>, expr: &Expr<'_>) -> bool {
    let mut iter = tcx.hir().parent_iter(expr.hir_id);
    match iter.next() {
        Some((
            _,
            Node::Expr(Expr {
                kind: ExprKind::If(_, _, Some(else_expr)),
                ..
            }),
        )) => else_expr.hir_id == expr.hir_id,
        _ => false,
    }
}

/// Checks whether the given `Expr` is a range equivalent to a `RangeFull`.
/// For the lower bound, this means that:
/// - either there is none
/// - or it is the smallest value that can be represented by the range's integer type
/// For the upper bound, this means that:
/// - either there is none
/// - or it is the largest value that can be represented by the range's integer type and is
///   inclusive
/// - or it is a call to some container's `len` method and is exclusive, and the range is passed to
///   a method call on that same container (e.g. `v.drain(..v.len())`)
/// If the given `Expr` is not some kind of range, the function returns `false`.
pub fn is_range_full(cx: &LateContext<'_>, expr: &Expr<'_>, container_path: Option<&Path<'_>>) -> bool {
    let ty = cx.typeck_results().expr_ty(expr);
    if let Some(Range { start, end, limits }) = Range::hir(expr) {
        let start_is_none_or_min = start.map_or(true, |start| {
            if let rustc_ty::Adt(_, subst) = ty.kind()
                && let bnd_ty = subst.type_at(0)
                && let Some(min_val) = bnd_ty.numeric_min_val(cx.tcx)
                && let const_val = cx.tcx.valtree_to_const_val((bnd_ty, min_val.to_valtree()))
                && let min_const_kind = ConstantKind::from_value(const_val, bnd_ty)
                && let Some(min_const) = miri_to_const(cx.tcx, min_const_kind)
                && let Some((start_const, _)) = constant(cx, cx.typeck_results(), start)
            {
                start_const == min_const
            } else {
                false
            }
        });
        let end_is_none_or_max = end.map_or(true, |end| {
            match limits {
                RangeLimits::Closed => {
                    if let rustc_ty::Adt(_, subst) = ty.kind()
                        && let bnd_ty = subst.type_at(0)
                        && let Some(max_val) = bnd_ty.numeric_max_val(cx.tcx)
                        && let const_val = cx.tcx.valtree_to_const_val((bnd_ty, max_val.to_valtree()))
                        && let max_const_kind = ConstantKind::from_value(const_val, bnd_ty)
                        && let Some(max_const) = miri_to_const(cx.tcx, max_const_kind)
                        && let Some((end_const, _)) = constant(cx, cx.typeck_results(), end)
                    {
                        end_const == max_const
                    } else {
                        false
                    }
                },
                RangeLimits::HalfOpen => {
                    if let Some(container_path) = container_path
                        && let ExprKind::MethodCall(name, self_arg, [], _) = end.kind
                        && name.ident.name == sym::len
                        && let ExprKind::Path(QPath::Resolved(None, path)) = self_arg.kind
                    {
                        container_path.res == path.res
                    } else {
                        false
                    }
                },
            }
        });
        return start_is_none_or_min && end_is_none_or_max;
    }
    false
}

/// Checks whether the given expression is a constant integer of the given value.
/// unlike `is_integer_literal`, this version does const folding
pub fn is_integer_const(cx: &LateContext<'_>, e: &Expr<'_>, value: u128) -> bool {
    if is_integer_literal(e, value) {
        return true;
    }
    let enclosing_body = cx.tcx.hir().enclosing_body_owner(e.hir_id);
    if let Some((Constant::Int(v), _)) = constant(cx, cx.tcx.typeck(enclosing_body), e) {
        return value == v;
    }
    false
}

/// Checks whether the given expression is a constant literal of the given value.
pub fn is_integer_literal(expr: &Expr<'_>, value: u128) -> bool {
    // FIXME: use constant folding
    if let ExprKind::Lit(ref spanned) = expr.kind {
        if let LitKind::Int(v, _) = spanned.node {
            return v == value;
        }
    }
    false
}

/// Returns `true` if the given `Expr` has been coerced before.
///
/// Examples of coercions can be found in the Nomicon at
/// <https://doc.rust-lang.org/nomicon/coercions.html>.
///
/// See `rustc_middle::ty::adjustment::Adjustment` and `rustc_hir_analysis::check::coercion` for
/// more information on adjustments and coercions.
pub fn is_adjusted(cx: &LateContext<'_>, e: &Expr<'_>) -> bool {
    cx.typeck_results().adjustments().get(e.hir_id).is_some()
}

/// Returns the pre-expansion span if this comes from an expansion of the
/// macro `name`.
/// See also [`is_direct_expn_of`].
#[must_use]
pub fn is_expn_of(mut span: Span, name: &str) -> Option<Span> {
    loop {
        if span.from_expansion() {
            let data = span.ctxt().outer_expn_data();
            let new_span = data.call_site;

            if let ExpnKind::Macro(MacroKind::Bang, mac_name) = data.kind {
                if mac_name.as_str() == name {
                    return Some(new_span);
                }
            }

            span = new_span;
        } else {
            return None;
        }
    }
}

/// Returns the pre-expansion span if the span directly comes from an expansion
/// of the macro `name`.
/// The difference with [`is_expn_of`] is that in
/// ```rust
/// # macro_rules! foo { ($name:tt!$args:tt) => { $name!$args } }
/// # macro_rules! bar { ($e:expr) => { $e } }
/// foo!(bar!(42));
/// ```
/// `42` is considered expanded from `foo!` and `bar!` by `is_expn_of` but only
/// from `bar!` by `is_direct_expn_of`.
#[must_use]
pub fn is_direct_expn_of(span: Span, name: &str) -> Option<Span> {
    if span.from_expansion() {
        let data = span.ctxt().outer_expn_data();
        let new_span = data.call_site;

        if let ExpnKind::Macro(MacroKind::Bang, mac_name) = data.kind {
            if mac_name.as_str() == name {
                return Some(new_span);
            }
        }
    }

    None
}

/// Convenience function to get the return type of a function.
pub fn return_ty<'tcx>(cx: &LateContext<'tcx>, fn_def_id: hir::OwnerId) -> Ty<'tcx> {
    let ret_ty = cx.tcx.fn_sig(fn_def_id).subst_identity().output();
    cx.tcx.erase_late_bound_regions(ret_ty)
}

/// Convenience function to get the nth argument type of a function.
pub fn nth_arg<'tcx>(cx: &LateContext<'tcx>, fn_def_id: hir::OwnerId, nth: usize) -> Ty<'tcx> {
    let arg = cx.tcx.fn_sig(fn_def_id).subst_identity().input(nth);
    cx.tcx.erase_late_bound_regions(arg)
}

/// Checks if an expression is constructing a tuple-like enum variant or struct
pub fn is_ctor_or_promotable_const_function(cx: &LateContext<'_>, expr: &Expr<'_>) -> bool {
    if let ExprKind::Call(fun, _) = expr.kind {
        if let ExprKind::Path(ref qp) = fun.kind {
            let res = cx.qpath_res(qp, fun.hir_id);
            return match res {
                def::Res::Def(DefKind::Variant | DefKind::Ctor(..), ..) => true,
                def::Res::Def(_, def_id) => cx.tcx.is_promotable_const_fn(def_id),
                _ => false,
            };
        }
    }
    false
}

/// Returns `true` if a pattern is refutable.
// TODO: should be implemented using rustc/mir_build/thir machinery
pub fn is_refutable(cx: &LateContext<'_>, pat: &Pat<'_>) -> bool {
    fn is_enum_variant(cx: &LateContext<'_>, qpath: &QPath<'_>, id: HirId) -> bool {
        matches!(
            cx.qpath_res(qpath, id),
            def::Res::Def(DefKind::Variant, ..) | Res::Def(DefKind::Ctor(def::CtorOf::Variant, _), _)
        )
    }

    fn are_refutable<'a, I: IntoIterator<Item = &'a Pat<'a>>>(cx: &LateContext<'_>, i: I) -> bool {
        i.into_iter().any(|pat| is_refutable(cx, pat))
    }

    match pat.kind {
        PatKind::Wild => false,
        PatKind::Binding(_, _, _, pat) => pat.map_or(false, |pat| is_refutable(cx, pat)),
        PatKind::Box(pat) | PatKind::Ref(pat, _) => is_refutable(cx, pat),
        PatKind::Lit(..) | PatKind::Range(..) => true,
        PatKind::Path(ref qpath) => is_enum_variant(cx, qpath, pat.hir_id),
        PatKind::Or(pats) => {
            // TODO: should be the honest check, that pats is exhaustive set
            are_refutable(cx, pats)
        },
        PatKind::Tuple(pats, _) => are_refutable(cx, pats),
        PatKind::Struct(ref qpath, fields, _) => {
            is_enum_variant(cx, qpath, pat.hir_id) || are_refutable(cx, fields.iter().map(|field| field.pat))
        },
        PatKind::TupleStruct(ref qpath, pats, _) => is_enum_variant(cx, qpath, pat.hir_id) || are_refutable(cx, pats),
        PatKind::Slice(head, middle, tail) => {
            match &cx.typeck_results().node_type(pat.hir_id).kind() {
                rustc_ty::Slice(..) => {
                    // [..] is the only irrefutable slice pattern.
                    !head.is_empty() || middle.is_none() || !tail.is_empty()
                },
                rustc_ty::Array(..) => are_refutable(cx, head.iter().chain(middle).chain(tail.iter())),
                _ => {
                    // unreachable!()
                    true
                },
            }
        },
    }
}

/// If the pattern is an `or` pattern, call the function once for each sub pattern. Otherwise, call
/// the function once on the given pattern.
pub fn recurse_or_patterns<'tcx, F: FnMut(&'tcx Pat<'tcx>)>(pat: &'tcx Pat<'tcx>, mut f: F) {
    if let PatKind::Or(pats) = pat.kind {
        pats.iter().for_each(f);
    } else {
        f(pat);
    }
}

pub fn is_self(slf: &Param<'_>) -> bool {
    if let PatKind::Binding(.., name, _) = slf.pat.kind {
        name.name == kw::SelfLower
    } else {
        false
    }
}

pub fn is_self_ty(slf: &hir::Ty<'_>) -> bool {
    if let TyKind::Path(QPath::Resolved(None, path)) = slf.kind {
        if let Res::SelfTyParam { .. } | Res::SelfTyAlias { .. } = path.res {
            return true;
        }
    }
    false
}

pub fn iter_input_pats<'tcx>(decl: &FnDecl<'_>, body: &'tcx Body<'_>) -> impl Iterator<Item = &'tcx Param<'tcx>> {
    (0..decl.inputs.len()).map(move |i| &body.params[i])
}

/// Checks if a given expression is a match expression expanded from the `?`
/// operator or the `try` macro.
pub fn is_try<'tcx>(cx: &LateContext<'_>, expr: &'tcx Expr<'tcx>) -> Option<&'tcx Expr<'tcx>> {
    fn is_ok(cx: &LateContext<'_>, arm: &Arm<'_>) -> bool {
        if_chain! {
            if let PatKind::TupleStruct(ref path, pat, ddpos) = arm.pat.kind;
            if ddpos.as_opt_usize().is_none();
            if is_res_lang_ctor(cx, cx.qpath_res(path, arm.pat.hir_id), ResultOk);
            if let PatKind::Binding(_, hir_id, _, None) = pat[0].kind;
            if path_to_local_id(arm.body, hir_id);
            then {
                return true;
            }
        }
        false
    }

    fn is_err(cx: &LateContext<'_>, arm: &Arm<'_>) -> bool {
        if let PatKind::TupleStruct(ref path, _, _) = arm.pat.kind {
            is_res_lang_ctor(cx, cx.qpath_res(path, arm.pat.hir_id), ResultErr)
        } else {
            false
        }
    }

    if let ExprKind::Match(_, arms, ref source) = expr.kind {
        // desugared from a `?` operator
        if *source == MatchSource::TryDesugar {
            return Some(expr);
        }

        if_chain! {
            if arms.len() == 2;
            if arms[0].guard.is_none();
            if arms[1].guard.is_none();
            if (is_ok(cx, &arms[0]) && is_err(cx, &arms[1])) || (is_ok(cx, &arms[1]) && is_err(cx, &arms[0]));
            then {
                return Some(expr);
            }
        }
    }

    None
}

/// Returns `true` if the lint is allowed in the current context. This is useful for
/// skipping long running code when it's unnecessary
///
/// This function should check the lint level for the same node, that the lint will
/// be emitted at. If the information is buffered to be emitted at a later point, please
/// make sure to use `span_lint_hir` functions to emit the lint. This ensures that
/// expectations at the checked nodes will be fulfilled.
pub fn is_lint_allowed(cx: &LateContext<'_>, lint: &'static Lint, id: HirId) -> bool {
    cx.tcx.lint_level_at_node(lint, id).0 == Level::Allow
}

pub fn strip_pat_refs<'hir>(mut pat: &'hir Pat<'hir>) -> &'hir Pat<'hir> {
    while let PatKind::Ref(subpat, _) = pat.kind {
        pat = subpat;
    }
    pat
}

pub fn int_bits(tcx: TyCtxt<'_>, ity: rustc_ty::IntTy) -> u64 {
    Integer::from_int_ty(&tcx, ity).size().bits()
}

#[expect(clippy::cast_possible_wrap)]
/// Turn a constant int byte representation into an i128
pub fn sext(tcx: TyCtxt<'_>, u: u128, ity: rustc_ty::IntTy) -> i128 {
    let amt = 128 - int_bits(tcx, ity);
    ((u as i128) << amt) >> amt
}

#[expect(clippy::cast_sign_loss)]
/// clip unused bytes
pub fn unsext(tcx: TyCtxt<'_>, u: i128, ity: rustc_ty::IntTy) -> u128 {
    let amt = 128 - int_bits(tcx, ity);
    ((u as u128) << amt) >> amt
}

/// clip unused bytes
pub fn clip(tcx: TyCtxt<'_>, u: u128, ity: rustc_ty::UintTy) -> u128 {
    let bits = Integer::from_uint_ty(&tcx, ity).size().bits();
    let amt = 128 - bits;
    (u << amt) >> amt
}

pub fn has_attr(attrs: &[ast::Attribute], symbol: Symbol) -> bool {
    attrs.iter().any(|attr| attr.has_name(symbol))
}

pub fn has_repr_attr(cx: &LateContext<'_>, hir_id: HirId) -> bool {
    has_attr(cx.tcx.hir().attrs(hir_id), sym::repr)
}

pub fn any_parent_has_attr(tcx: TyCtxt<'_>, node: HirId, symbol: Symbol) -> bool {
    let map = &tcx.hir();
    let mut prev_enclosing_node = None;
    let mut enclosing_node = node;
    while Some(enclosing_node) != prev_enclosing_node {
        if has_attr(map.attrs(enclosing_node), symbol) {
            return true;
        }
        prev_enclosing_node = Some(enclosing_node);
        enclosing_node = map.get_parent_item(enclosing_node).into();
    }

    false
}

pub fn any_parent_is_automatically_derived(tcx: TyCtxt<'_>, node: HirId) -> bool {
    any_parent_has_attr(tcx, node, sym::automatically_derived)
}

/// Matches a function call with the given path and returns the arguments.
///
/// Usage:
///
/// ```rust,ignore
/// if let Some(args) = match_function_call(cx, cmp_max_call, &paths::CMP_MAX);
/// ```
/// This function is deprecated. Use [`match_function_call_with_def_id`].
pub fn match_function_call<'tcx>(
    cx: &LateContext<'tcx>,
    expr: &'tcx Expr<'_>,
    path: &[&str],
) -> Option<&'tcx [Expr<'tcx>]> {
    if_chain! {
        if let ExprKind::Call(fun, args) = expr.kind;
        if let ExprKind::Path(ref qpath) = fun.kind;
        if let Some(fun_def_id) = cx.qpath_res(qpath, fun.hir_id).opt_def_id();
        if match_def_path(cx, fun_def_id, path);
        then {
            return Some(args);
        }
    };
    None
}

pub fn match_function_call_with_def_id<'tcx>(
    cx: &LateContext<'tcx>,
    expr: &'tcx Expr<'_>,
    fun_def_id: DefId,
) -> Option<&'tcx [Expr<'tcx>]> {
    if_chain! {
        if let ExprKind::Call(fun, args) = expr.kind;
        if let ExprKind::Path(ref qpath) = fun.kind;
        if cx.qpath_res(qpath, fun.hir_id).opt_def_id() == Some(fun_def_id);
        then {
            return Some(args);
        }
    };
    None
}

/// Checks if the given `DefId` matches any of the paths. Returns the index of matching path, if
/// any.
///
/// Please use `tcx.get_diagnostic_name` if the targets are all diagnostic items.
pub fn match_any_def_paths(cx: &LateContext<'_>, did: DefId, paths: &[&[&str]]) -> Option<usize> {
    let search_path = cx.get_def_path(did);
    paths
        .iter()
        .position(|p| p.iter().map(|x| Symbol::intern(x)).eq(search_path.iter().copied()))
}

/// Checks if the given `DefId` matches the path.
pub fn match_def_path(cx: &LateContext<'_>, did: DefId, syms: &[&str]) -> bool {
    // We should probably move to Symbols in Clippy as well rather than interning every time.
    let path = cx.get_def_path(did);
    syms.iter().map(|x| Symbol::intern(x)).eq(path.iter().copied())
}

/// Checks if the given `DefId` matches the `libc` item.
pub fn match_libc_symbol(cx: &LateContext<'_>, did: DefId, name: &str) -> bool {
    let path = cx.get_def_path(did);
    // libc is meant to be used as a flat list of names, but they're all actually defined in different
    // modules based on the target platform. Ignore everything but crate name and the item name.
    path.first().map_or(false, |s| s.as_str() == "libc") && path.last().map_or(false, |s| s.as_str() == name)
}

/// Returns the list of condition expressions and the list of blocks in a
/// sequence of `if/else`.
/// E.g., this returns `([a, b], [c, d, e])` for the expression
/// `if a { c } else if b { d } else { e }`.
pub fn if_sequence<'tcx>(mut expr: &'tcx Expr<'tcx>) -> (Vec<&'tcx Expr<'tcx>>, Vec<&'tcx Block<'tcx>>) {
    let mut conds = Vec::new();
    let mut blocks: Vec<&Block<'_>> = Vec::new();

    while let Some(higher::IfOrIfLet { cond, then, r#else }) = higher::IfOrIfLet::hir(expr) {
        conds.push(cond);
        if let ExprKind::Block(block, _) = then.kind {
            blocks.push(block);
        } else {
            panic!("ExprKind::If node is not an ExprKind::Block");
        }

        if let Some(else_expr) = r#else {
            expr = else_expr;
        } else {
            break;
        }
    }

    // final `else {..}`
    if !blocks.is_empty() {
        if let ExprKind::Block(block, _) = expr.kind {
            blocks.push(block);
        }
    }

    (conds, blocks)
}

/// Checks if the given function kind is an async function.
pub fn is_async_fn(kind: FnKind<'_>) -> bool {
    match kind {
        FnKind::ItemFn(_, _, header) => header.asyncness == IsAsync::Async,
        FnKind::Method(_, sig) => sig.header.asyncness == IsAsync::Async,
        FnKind::Closure => false,
    }
}

/// Peels away all the compiler generated code surrounding the body of an async function,
pub fn get_async_fn_body<'tcx>(tcx: TyCtxt<'tcx>, body: &Body<'_>) -> Option<&'tcx Expr<'tcx>> {
    if let ExprKind::Closure(&Closure { body, .. }) = body.value.kind {
        if let ExprKind::Block(
            Block {
                stmts: [],
                expr:
                    Some(Expr {
                        kind: ExprKind::DropTemps(expr),
                        ..
                    }),
                ..
            },
            _,
        ) = tcx.hir().body(body).value.kind
        {
            return Some(expr);
        }
    };
    None
}

// check if expr is calling method or function with #[must_use] attribute
pub fn is_must_use_func_call(cx: &LateContext<'_>, expr: &Expr<'_>) -> bool {
    let did = match expr.kind {
        ExprKind::Call(path, _) => if_chain! {
            if let ExprKind::Path(ref qpath) = path.kind;
            if let def::Res::Def(_, did) = cx.qpath_res(qpath, path.hir_id);
            then {
                Some(did)
            } else {
                None
            }
        },
        ExprKind::MethodCall(..) => cx.typeck_results().type_dependent_def_id(expr.hir_id),
        _ => None,
    };

    did.map_or(false, |did| cx.tcx.has_attr(did, sym::must_use))
}

/// Checks if an expression represents the identity function
/// Only examines closures and `std::convert::identity`
pub fn is_expr_identity_function(cx: &LateContext<'_>, expr: &Expr<'_>) -> bool {
    /// Checks if a function's body represents the identity function. Looks for bodies of the form:
    /// * `|x| x`
    /// * `|x| return x`
    /// * `|x| { return x }`
    /// * `|x| { return x; }`
    fn is_body_identity_function(cx: &LateContext<'_>, func: &Body<'_>) -> bool {
        let id = if_chain! {
            if let [param] = func.params;
            if let PatKind::Binding(_, id, _, _) = param.pat.kind;
            then {
                id
            } else {
                return false;
            }
        };

        let mut expr = func.value;
        loop {
            match expr.kind {
                #[rustfmt::skip]
                ExprKind::Block(&Block { stmts: [], expr: Some(e), .. }, _, )
                | ExprKind::Ret(Some(e)) => expr = e,
                #[rustfmt::skip]
                ExprKind::Block(&Block { stmts: [stmt], expr: None, .. }, _) => {
                    if_chain! {
                        if let StmtKind::Semi(e) | StmtKind::Expr(e) = stmt.kind;
                        if let ExprKind::Ret(Some(ret_val)) = e.kind;
                        then {
                            expr = ret_val;
                        } else {
                            return false;
                        }
                    }
                },
                _ => return path_to_local_id(expr, id) && cx.typeck_results().expr_adjustments(expr).is_empty(),
            }
        }
    }

    match expr.kind {
        ExprKind::Closure(&Closure { body, .. }) => is_body_identity_function(cx, cx.tcx.hir().body(body)),
        _ => path_def_id(cx, expr).map_or(false, |id| match_def_path(cx, id, &paths::CONVERT_IDENTITY)),
    }
}

/// Gets the node where an expression is either used, or it's type is unified with another branch.
/// Returns both the node and the `HirId` of the closest child node.
pub fn get_expr_use_or_unification_node<'tcx>(tcx: TyCtxt<'tcx>, expr: &Expr<'_>) -> Option<(Node<'tcx>, HirId)> {
    let mut child_id = expr.hir_id;
    let mut iter = tcx.hir().parent_iter(child_id);
    loop {
        match iter.next() {
            None => break None,
            Some((id, Node::Block(_))) => child_id = id,
            Some((id, Node::Arm(arm))) if arm.body.hir_id == child_id => child_id = id,
            Some((_, Node::Expr(expr))) => match expr.kind {
                ExprKind::Match(_, [arm], _) if arm.hir_id == child_id => child_id = expr.hir_id,
                ExprKind::Block(..) | ExprKind::DropTemps(_) => child_id = expr.hir_id,
                ExprKind::If(_, then_expr, None) if then_expr.hir_id == child_id => break None,
                _ => break Some((Node::Expr(expr), child_id)),
            },
            Some((_, node)) => break Some((node, child_id)),
        }
    }
}

/// Checks if the result of an expression is used, or it's type is unified with another branch.
pub fn is_expr_used_or_unified(tcx: TyCtxt<'_>, expr: &Expr<'_>) -> bool {
    !matches!(
        get_expr_use_or_unification_node(tcx, expr),
        None | Some((
            Node::Stmt(Stmt {
                kind: StmtKind::Expr(_)
                    | StmtKind::Semi(_)
                    | StmtKind::Local(Local {
                        pat: Pat {
                            kind: PatKind::Wild,
                            ..
                        },
                        ..
                    }),
                ..
            }),
            _
        ))
    )
}

/// Checks if the expression is the final expression returned from a block.
pub fn is_expr_final_block_expr(tcx: TyCtxt<'_>, expr: &Expr<'_>) -> bool {
    matches!(get_parent_node(tcx, expr.hir_id), Some(Node::Block(..)))
}

pub fn std_or_core(cx: &LateContext<'_>) -> Option<&'static str> {
    if !is_no_std_crate(cx) {
        Some("std")
    } else if !is_no_core_crate(cx) {
        Some("core")
    } else {
        None
    }
}

pub fn is_no_std_crate(cx: &LateContext<'_>) -> bool {
    cx.tcx.hir().attrs(hir::CRATE_HIR_ID).iter().any(|attr| {
        if let ast::AttrKind::Normal(ref normal) = attr.kind {
            normal.item.path == sym::no_std
        } else {
            false
        }
    })
}

pub fn is_no_core_crate(cx: &LateContext<'_>) -> bool {
    cx.tcx.hir().attrs(hir::CRATE_HIR_ID).iter().any(|attr| {
        if let ast::AttrKind::Normal(ref normal) = attr.kind {
            normal.item.path == sym::no_core
        } else {
            false
        }
    })
}

/// Check if parent of a hir node is a trait implementation block.
/// For example, `f` in
/// ```rust
/// # struct S;
/// # trait Trait { fn f(); }
/// impl Trait for S {
///     fn f() {}
/// }
/// ```
pub fn is_trait_impl_item(cx: &LateContext<'_>, hir_id: HirId) -> bool {
    if let Some(Node::Item(item)) = cx.tcx.hir().find_parent(hir_id) {
        matches!(item.kind, ItemKind::Impl(hir::Impl { of_trait: Some(_), .. }))
    } else {
        false
    }
}

/// Check if it's even possible to satisfy the `where` clause for the item.
///
/// `trivial_bounds` feature allows functions with unsatisfiable bounds, for example:
///
/// ```ignore
/// fn foo() where i32: Iterator {
///     for _ in 2i32 {}
/// }
/// ```
pub fn fn_has_unsatisfiable_preds(cx: &LateContext<'_>, did: DefId) -> bool {
    use rustc_trait_selection::traits;
    let predicates = cx
        .tcx
        .predicates_of(did)
        .predicates
        .iter()
        .filter_map(|(p, _)| if p.is_global() { Some(*p) } else { None });
    traits::impossible_predicates(
        cx.tcx,
<<<<<<< HEAD
        traits::elaborate(cx.tcx, predicates).collect::<Vec<_>>(),
=======
        traits::elaborate_predicates(cx.tcx, predicates).collect::<Vec<_>>(),
>>>>>>> 9a337784
    )
}

/// Returns the `DefId` of the callee if the given expression is a function or method call.
pub fn fn_def_id(cx: &LateContext<'_>, expr: &Expr<'_>) -> Option<DefId> {
    match &expr.kind {
        ExprKind::MethodCall(..) => cx.typeck_results().type_dependent_def_id(expr.hir_id),
        ExprKind::Call(
            Expr {
                kind: ExprKind::Path(qpath),
                hir_id: path_hir_id,
                ..
            },
            ..,
        ) => {
            // Only return Fn-like DefIds, not the DefIds of statics/consts/etc that contain or
            // deref to fn pointers, dyn Fn, impl Fn - #8850
            if let Res::Def(DefKind::Fn | DefKind::Ctor(..) | DefKind::AssocFn, id) =
                cx.typeck_results().qpath_res(qpath, *path_hir_id)
            {
                Some(id)
            } else {
                None
            }
        },
        _ => None,
    }
}

/// Returns `Option<String>` where String is a textual representation of the type encapsulated in
/// the slice iff the given expression is a slice of primitives (as defined in the
/// `is_recursively_primitive_type` function) and `None` otherwise.
pub fn is_slice_of_primitives(cx: &LateContext<'_>, expr: &Expr<'_>) -> Option<String> {
    let expr_type = cx.typeck_results().expr_ty_adjusted(expr);
    let expr_kind = expr_type.kind();
    let is_primitive = match expr_kind {
        rustc_ty::Slice(element_type) => is_recursively_primitive_type(*element_type),
        rustc_ty::Ref(_, inner_ty, _) if matches!(inner_ty.kind(), &rustc_ty::Slice(_)) => {
            if let rustc_ty::Slice(element_type) = inner_ty.kind() {
                is_recursively_primitive_type(*element_type)
            } else {
                unreachable!()
            }
        },
        _ => false,
    };

    if is_primitive {
        // if we have wrappers like Array, Slice or Tuple, print these
        // and get the type enclosed in the slice ref
        match expr_type.peel_refs().walk().nth(1).unwrap().expect_ty().kind() {
            rustc_ty::Slice(..) => return Some("slice".into()),
            rustc_ty::Array(..) => return Some("array".into()),
            rustc_ty::Tuple(..) => return Some("tuple".into()),
            _ => {
                // is_recursively_primitive_type() should have taken care
                // of the rest and we can rely on the type that is found
                let refs_peeled = expr_type.peel_refs();
                return Some(refs_peeled.walk().last().unwrap().to_string());
            },
        }
    }
    None
}

/// returns list of all pairs (a, b) from `exprs` such that `eq(a, b)`
/// `hash` must be comformed with `eq`
pub fn search_same<T, Hash, Eq>(exprs: &[T], hash: Hash, eq: Eq) -> Vec<(&T, &T)>
where
    Hash: Fn(&T) -> u64,
    Eq: Fn(&T, &T) -> bool,
{
    match exprs {
        [a, b] if eq(a, b) => return vec![(a, b)],
        _ if exprs.len() <= 2 => return vec![],
        _ => {},
    }

    let mut match_expr_list: Vec<(&T, &T)> = Vec::new();

    let mut map: UnhashMap<u64, Vec<&_>> =
        UnhashMap::with_capacity_and_hasher(exprs.len(), BuildHasherDefault::default());

    for expr in exprs {
        match map.entry(hash(expr)) {
            Entry::Occupied(mut o) => {
                for o in o.get() {
                    if eq(o, expr) {
                        match_expr_list.push((o, expr));
                    }
                }
                o.get_mut().push(expr);
            },
            Entry::Vacant(v) => {
                v.insert(vec![expr]);
            },
        }
    }

    match_expr_list
}

/// Peels off all references on the pattern. Returns the underlying pattern and the number of
/// references removed.
pub fn peel_hir_pat_refs<'a>(pat: &'a Pat<'a>) -> (&'a Pat<'a>, usize) {
    fn peel<'a>(pat: &'a Pat<'a>, count: usize) -> (&'a Pat<'a>, usize) {
        if let PatKind::Ref(pat, _) = pat.kind {
            peel(pat, count + 1)
        } else {
            (pat, count)
        }
    }
    peel(pat, 0)
}

/// Peels of expressions while the given closure returns `Some`.
pub fn peel_hir_expr_while<'tcx>(
    mut expr: &'tcx Expr<'tcx>,
    mut f: impl FnMut(&'tcx Expr<'tcx>) -> Option<&'tcx Expr<'tcx>>,
) -> &'tcx Expr<'tcx> {
    while let Some(e) = f(expr) {
        expr = e;
    }
    expr
}

/// Peels off up to the given number of references on the expression. Returns the underlying
/// expression and the number of references removed.
pub fn peel_n_hir_expr_refs<'a>(expr: &'a Expr<'a>, count: usize) -> (&'a Expr<'a>, usize) {
    let mut remaining = count;
    let e = peel_hir_expr_while(expr, |e| match e.kind {
        ExprKind::AddrOf(ast::BorrowKind::Ref, _, e) if remaining != 0 => {
            remaining -= 1;
            Some(e)
        },
        _ => None,
    });
    (e, count - remaining)
}

/// Peels off all unary operators of an expression. Returns the underlying expression and the number
/// of operators removed.
pub fn peel_hir_expr_unary<'a>(expr: &'a Expr<'a>) -> (&'a Expr<'a>, usize) {
    let mut count: usize = 0;
    let mut curr_expr = expr;
    while let ExprKind::Unary(_, local_expr) = curr_expr.kind {
        count = count.wrapping_add(1);
        curr_expr = local_expr;
    }
    (curr_expr, count)
}

/// Peels off all references on the expression. Returns the underlying expression and the number of
/// references removed.
pub fn peel_hir_expr_refs<'a>(expr: &'a Expr<'a>) -> (&'a Expr<'a>, usize) {
    let mut count = 0;
    let e = peel_hir_expr_while(expr, |e| match e.kind {
        ExprKind::AddrOf(ast::BorrowKind::Ref, _, e) => {
            count += 1;
            Some(e)
        },
        _ => None,
    });
    (e, count)
}

/// Peels off all references on the type. Returns the underlying type and the number of references
/// removed.
pub fn peel_hir_ty_refs<'a>(mut ty: &'a hir::Ty<'a>) -> (&'a hir::Ty<'a>, usize) {
    let mut count = 0;
    loop {
        match &ty.kind {
            TyKind::Ref(_, ref_ty) => {
                ty = ref_ty.ty;
                count += 1;
            },
            _ => break (ty, count),
        }
    }
}

/// Removes `AddrOf` operators (`&`) or deref operators (`*`), but only if a reference type is
/// dereferenced. An overloaded deref such as `Vec` to slice would not be removed.
pub fn peel_ref_operators<'hir>(cx: &LateContext<'_>, mut expr: &'hir Expr<'hir>) -> &'hir Expr<'hir> {
    loop {
        match expr.kind {
            ExprKind::AddrOf(_, _, e) => expr = e,
            ExprKind::Unary(UnOp::Deref, e) if cx.typeck_results().expr_ty(e).is_ref() => expr = e,
            _ => break,
        }
    }
    expr
}

pub fn is_hir_ty_cfg_dependant(cx: &LateContext<'_>, ty: &hir::Ty<'_>) -> bool {
    if let TyKind::Path(QPath::Resolved(_, path)) = ty.kind {
        if let Res::Def(_, def_id) = path.res {
            return cx.tcx.has_attr(def_id, sym::cfg) || cx.tcx.has_attr(def_id, sym::cfg_attr);
        }
    }
    false
}

static TEST_ITEM_NAMES_CACHE: OnceLock<Mutex<FxHashMap<LocalDefId, Vec<Symbol>>>> = OnceLock::new();

fn with_test_item_names(tcx: TyCtxt<'_>, module: LocalDefId, f: impl Fn(&[Symbol]) -> bool) -> bool {
    let cache = TEST_ITEM_NAMES_CACHE.get_or_init(|| Mutex::new(FxHashMap::default()));
    let mut map: MutexGuard<'_, FxHashMap<LocalDefId, Vec<Symbol>>> = cache.lock().unwrap();
    let value = map.entry(module);
    match value {
        Entry::Occupied(entry) => f(entry.get()),
        Entry::Vacant(entry) => {
            let mut names = Vec::new();
            for id in tcx.hir().module_items(module) {
                if matches!(tcx.def_kind(id.owner_id), DefKind::Const)
                    && let item = tcx.hir().item(id)
                    && let ItemKind::Const(ty, _body) = item.kind {
                    if let TyKind::Path(QPath::Resolved(_, path)) = ty.kind {
                        // We could also check for the type name `test::TestDescAndFn`
                        if let Res::Def(DefKind::Struct, _) = path.res {
                            let has_test_marker = tcx
                                .hir()
                                .attrs(item.hir_id())
                                .iter()
                                .any(|a| a.has_name(sym::rustc_test_marker));
                            if has_test_marker {
                                names.push(item.ident.name);
                            }
                        }
                    }
                }
            }
            names.sort_unstable();
            f(entry.insert(names))
        },
    }
}

/// Checks if the function containing the given `HirId` is a `#[test]` function
///
/// Note: Add `// compile-flags: --test` to UI tests with a `#[test]` function
pub fn is_in_test_function(tcx: TyCtxt<'_>, id: hir::HirId) -> bool {
    with_test_item_names(tcx, tcx.parent_module(id), |names| {
        tcx.hir()
            .parent_iter(id)
            // Since you can nest functions we need to collect all until we leave
            // function scope
            .any(|(_id, node)| {
                if let Node::Item(item) = node {
                    if let ItemKind::Fn(_, _, _) = item.kind {
                        // Note that we have sorted the item names in the visitor,
                        // so the binary_search gets the same as `contains`, but faster.
                        return names.binary_search(&item.ident.name).is_ok();
                    }
                }
                false
            })
    })
}

/// Checks if the item containing the given `HirId` has `#[cfg(test)]` attribute applied
///
/// Note: Add `// compile-flags: --test` to UI tests with a `#[cfg(test)]` function
pub fn is_in_cfg_test(tcx: TyCtxt<'_>, id: hir::HirId) -> bool {
    fn is_cfg_test(attr: &Attribute) -> bool {
        if attr.has_name(sym::cfg)
            && let Some(items) = attr.meta_item_list()
            && let [item] = &*items
            && item.has_name(sym::test)
        {
            true
        } else {
            false
        }
    }
    tcx.hir()
        .parent_iter(id)
        .flat_map(|(parent_id, _)| tcx.hir().attrs(parent_id))
        .any(is_cfg_test)
}

/// Checks whether item either has `test` attribute applied, or
/// is a module with `test` in its name.
///
/// Note: Add `// compile-flags: --test` to UI tests with a `#[test]` function
pub fn is_test_module_or_function(tcx: TyCtxt<'_>, item: &Item<'_>) -> bool {
    is_in_test_function(tcx, item.hir_id())
        || matches!(item.kind, ItemKind::Mod(..))
            && item.ident.name.as_str().split('_').any(|a| a == "test" || a == "tests")
}

/// Walks the HIR tree from the given expression, up to the node where the value produced by the
/// expression is consumed. Calls the function for every node encountered this way until it returns
/// `Some`.
///
/// This allows walking through `if`, `match`, `break`, block expressions to find where the value
/// produced by the expression is consumed.
pub fn walk_to_expr_usage<'tcx, T>(
    cx: &LateContext<'tcx>,
    e: &Expr<'tcx>,
    mut f: impl FnMut(Node<'tcx>, HirId) -> Option<T>,
) -> Option<T> {
    let map = cx.tcx.hir();
    let mut iter = map.parent_iter(e.hir_id);
    let mut child_id = e.hir_id;

    while let Some((parent_id, parent)) = iter.next() {
        if let Some(x) = f(parent, child_id) {
            return Some(x);
        }
        let parent = match parent {
            Node::Expr(e) => e,
            Node::Block(Block { expr: Some(body), .. }) | Node::Arm(Arm { body, .. }) if body.hir_id == child_id => {
                child_id = parent_id;
                continue;
            },
            Node::Arm(a) if a.body.hir_id == child_id => {
                child_id = parent_id;
                continue;
            },
            _ => return None,
        };
        match parent.kind {
            ExprKind::If(child, ..) | ExprKind::Match(child, ..) if child.hir_id != child_id => child_id = parent_id,
            ExprKind::Break(Destination { target_id: Ok(id), .. }, _) => {
                child_id = id;
                iter = map.parent_iter(id);
            },
            ExprKind::Block(..) => child_id = parent_id,
            _ => return None,
        }
    }
    None
}

/// Checks whether a given span has any comment token
/// This checks for all types of comment: line "//", block "/**", doc "///" "//!"
pub fn span_contains_comment(sm: &SourceMap, span: Span) -> bool {
    let Ok(snippet) = sm.span_to_snippet(span) else { return false };
    return tokenize(&snippet).any(|token| {
        matches!(
            token.kind,
            TokenKind::BlockComment { .. } | TokenKind::LineComment { .. }
        )
    });
}

/// Return all the comments a given span contains
/// Comments are returned wrapped with their relevant delimiters
pub fn span_extract_comment(sm: &SourceMap, span: Span) -> String {
    let snippet = sm.span_to_snippet(span).unwrap_or_default();
    let mut comments_buf: Vec<String> = Vec::new();
    let mut index: usize = 0;

    for token in tokenize(&snippet) {
        let token_range = index..(index + token.len as usize);
        index += token.len as usize;
        match token.kind {
            TokenKind::BlockComment { .. } | TokenKind::LineComment { .. } => {
                if let Some(comment) = snippet.get(token_range) {
                    comments_buf.push(comment.to_string());
                }
            },
            _ => (),
        }
    }

    comments_buf.join("\n")
}

pub fn span_find_starting_semi(sm: &SourceMap, span: Span) -> Span {
    sm.span_take_while(span, |&ch| ch == ' ' || ch == ';')
}

macro_rules! op_utils {
    ($($name:ident $assign:ident)*) => {
        /// Binary operation traits like `LangItem::Add`
        pub static BINOP_TRAITS: &[LangItem] = &[$(LangItem::$name,)*];

        /// Operator-Assign traits like `LangItem::AddAssign`
        pub static OP_ASSIGN_TRAITS: &[LangItem] = &[$(LangItem::$assign,)*];

        /// Converts `BinOpKind::Add` to `(LangItem::Add, LangItem::AddAssign)`, for example
        pub fn binop_traits(kind: hir::BinOpKind) -> Option<(LangItem, LangItem)> {
            match kind {
                $(hir::BinOpKind::$name => Some((LangItem::$name, LangItem::$assign)),)*
                _ => None,
            }
        }
    };
}

op_utils! {
    Add    AddAssign
    Sub    SubAssign
    Mul    MulAssign
    Div    DivAssign
    Rem    RemAssign
    BitXor BitXorAssign
    BitAnd BitAndAssign
    BitOr  BitOrAssign
    Shl    ShlAssign
    Shr    ShrAssign
}<|MERGE_RESOLUTION|>--- conflicted
+++ resolved
@@ -846,7 +846,7 @@
         },
         ExprKind::Tup(items) | ExprKind::Array(items) => items.iter().all(|x| is_default_equivalent(cx, x)),
         ExprKind::Repeat(x, ArrayLen::Body(len)) => if_chain! {
-            if let ExprKind::Lit(ref const_lit) = cx.tcx.hir().body(len.body).value.kind;
+            if let ExprKind::Lit(const_lit) = cx.tcx.hir().body(len.body).value.kind;
             if let LitKind::Int(v, _) = const_lit.node;
             if v <= 32 && is_default_equivalent(cx, x);
             then {
@@ -875,7 +875,7 @@
             }) => return sym.is_empty() && is_path_lang_item(cx, ty, LangItem::String),
             ExprKind::Array([]) => return is_path_diagnostic_item(cx, ty, sym::Vec),
             ExprKind::Repeat(_, ArrayLen::Body(len)) => {
-                if let ExprKind::Lit(ref const_lit) = cx.tcx.hir().body(len.body).value.kind &&
+                if let ExprKind::Lit(const_lit) = cx.tcx.hir().body(len.body).value.kind &&
                     let LitKind::Int(v, _) = const_lit.node
                 {
                         return v == 0 && is_path_diagnostic_item(cx, ty, sym::Vec);
@@ -1569,7 +1569,7 @@
 /// Checks whether the given expression is a constant literal of the given value.
 pub fn is_integer_literal(expr: &Expr<'_>, value: u128) -> bool {
     // FIXME: use constant folding
-    if let ExprKind::Lit(ref spanned) = expr.kind {
+    if let ExprKind::Lit(spanned) = expr.kind {
         if let LitKind::Int(v, _) = spanned.node {
             return v == value;
         }
@@ -2165,14 +2165,7 @@
         .predicates
         .iter()
         .filter_map(|(p, _)| if p.is_global() { Some(*p) } else { None });
-    traits::impossible_predicates(
-        cx.tcx,
-<<<<<<< HEAD
-        traits::elaborate(cx.tcx, predicates).collect::<Vec<_>>(),
-=======
-        traits::elaborate_predicates(cx.tcx, predicates).collect::<Vec<_>>(),
->>>>>>> 9a337784
-    )
+    traits::impossible_predicates(cx.tcx, traits::elaborate(cx.tcx, predicates).collect::<Vec<_>>())
 }
 
 /// Returns the `DefId` of the callee if the given expression is a function or method call.
