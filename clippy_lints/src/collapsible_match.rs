--- conflicted
+++ resolved
@@ -180,17 +180,8 @@
     loop {
         match expr.kind {
             ExprKind::AddrOf(_, _, e) => expr = e,
-<<<<<<< HEAD
-            ExprKind::Path(QPath::Resolved(None, path)) => match path.res {
-                Res::Local(binding_id) => break Some(binding_id),
-                _ => break None,
-            },
-            ExprKind::Unary(UnOp::Deref, e) if cx.typeck_results().expr_ty(e).is_ref() => expr = e,
-            _ => break None,
-=======
-            ExprKind::Unary(UnOp::UnDeref, e) if typeck_results.expr_ty(e).is_ref() => expr = e,
+            ExprKind::Unary(UnOp::Deref, e) if typeck_results.expr_ty(e).is_ref() => expr = e,
             _ => break,
->>>>>>> 8dbcffed
         }
     }
     expr
